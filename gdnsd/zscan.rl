--- conflicted
+++ resolved
@@ -244,7 +244,7 @@
     z->limit_v4 = limit_v4;
     z->limit_v6 = limit_v6;
     dname_copy(z->origin, origin);
-<<<<<<< HEAD
+    dname_copy(z->lhs_dname, origin);
     z->zone = zone;
 
     char* buf = malloc(bufsize + 1);
@@ -252,9 +252,6 @@
 
     sij_func_t sij = &_scan_isolate_jmp;
     bool failed = sij(z, buf, bufsize, fd);
-=======
-    dname_copy(z->lhs_dname, origin);
->>>>>>> 1f9c0798
 
     if(close(fd)) {
         log_err("Cannot close file '%s': %s", fn, logf_errno());
