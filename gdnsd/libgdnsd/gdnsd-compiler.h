--- conflicted
+++ resolved
@@ -72,16 +72,10 @@
     do { int _x V_UNUSED; _x = VALGRIND_MAKE_MEM_NOACCESS(x,y); } while(0)
 #else
 #  define RUNNING_ON_VALGRIND 0
-<<<<<<< HEAD
-#  define VALGRIND_MAKE_MEM_NOACCESS(x,y) ((void)(0))
+#  define NOWARN_VALGRIND_MAKE_MEM_NOACCESS(x,y) ((void)(0))
 #  define VALGRIND_CREATE_MEMPOOL(x,y,z)  ((void)(0))
 #  define VALGRIND_DESTROY_MEMPOOL(x)     ((void)(0))
 #  define VALGRIND_MEMPOOL_ALLOC(x,y,z)   ((void)(0))
-=======
-#  define VALGRIND_MEMPOOL_ALLOC(x,y,z)   ((void)(0))
-#  define VALGRIND_CREATE_MEMPOOL(x,y,z)  ((void)(0))
-#  define NOWARN_VALGRIND_MAKE_MEM_NOACCESS(x,y) ((void)(0))
->>>>>>> 54457777
 #endif
 
 // And silence some related warnings on gcc 4.6 + valgrind 3.6
