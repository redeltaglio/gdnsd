
=head1 NAME

gdnsd-plugin-api - How to write gdnsd plugin code

=head1 SYNOPSIS

  Mandatory preamble macro+header your source must include at the top:
    #define GDNSD_PLUGIN_NAME foo
    #include <gdnsd-plugin.h>

  Callback hooks you may implement (all are optional, and executed in this order):
    -- startup/config stuff:
    monio_list_t* plugin_foo_load_config(const vscf_data_t* pc)
    void plugin_foo_add_svctype(const char* name, const vscf_data_t* svc_cfg, const unsigned interval, const unsigned timeout)
    # only 'checkconf', 'start', 'restart' continue past this point
    void plugin_foo_full_config(unsigned num_threads)
    unsigned plugin_foo_map_resource_dyna(const char* resname)
    unsigned plugin_foo_map_resource_dync(const char* resname, const uint8_t* origin)
    void plugin_foo_add_monitor(const char* svc_name, monio_smgr_t* smgr)
    # only 'start' and 'restart' continue past this point
    void plugin_foo_pre_privdrop(void)
    void plugin_foo_init_monitors(struct ev_loop* mon_loop)
    void plugin_foo_start_monitors(struct ev_loop* mon_loop)
    void plugin_foo_pre_run(struct ev_loop* loop)
    void plugin_foo_iothread_init(unsigned threadnum)

    -- runtime stuff (called from iothread context)
    bool plugin_foo_resolve_dynaddr(unsigned threadnum, unsigned resnum, const client_info_t* cinfo, dynaddr_result_t* result)
    void plugin_foo_resolve_dyncname(unsigned threadnum, unsigned resnum, const uint8_t* origin, const client_info_t* cinfo, dyncname_result_t* result)

    -- cleanup stuff:
    void plugin_foo_exit(void)

=head1 WARNING

Please note that in general, gdnsd's plugin API is poorly documented
and unstable.  It often goes through fairly large and abrupt changes
during development cycles, although it tends to be stable for a given
stable release series.  Write code against it at your own peril
(or at least, let me know so I can give you some warning on upcoming
changes and/or solicit your feedback!).

=head1 OVERVIEW

This file documents version 9 of the gdnsd plugin API.

L<gdnsd>'s plugin API offers the ability to write plugins that can
do either (or both) of two roles:

Dynamically generate virtual C<A>, C<AAAA>, and C<CNAME> records
according to whatever logic the plugin author wishes.  The plugin
can make use of gdnsd's monitoring services for being failover-aware,
and the actual zonefile records that trigger these lookups are C<DYNA>
for addresses and C<DYNC> for CNAMEs.

Provide custom protocols and implementations for the back-end of the
monitoring code for use by any plugin.  In this case you mostly just
implement the protocl check code against a standard libev event loop
and use a helper function to report the results of each status check,
and the core takes care of the rest.

All callbacks can be implemented by all plugins; it is possible
to create a combined plugin that performs both roles.  There is
no clear distinction between plugin "types" internally.

=head1 USER-LEVEL CONFIGURATION FOR DYNA/DYNC

If you haven't read the documentation for the overall configuration file
(L<gdnsd.config>) and the zonefiles (L<gdnsd.zonefile>), you might want to
read those before continuing.

From a user's perspective, there are two parts to configuring plugins.
The first is configuring the plugin via the gdnsd config file.  The config
file has an optional C<plugins> hash.  The keys of this hash are the names
of plugins to load, and the values (which must be hashes) are the
configuration data for the plugin itself.  e.g., to load two plugins named
C<foo> and C<bar>, the plugins hash might look like this:

  plugins => {
    foo => {
       opts => {
          something = "quux\000<-an_embedded_null!",
          somethingelse = { Z => z },
       },
       xyz = [x, y, z]
    }
    bar => { x => y }
  }

Note that a short-form plugin name (e.g. C<foo>) maps to a shared library
named F<plugin_foo.so>.  Plugins will be loaded from the directory
F<$PREFIX/lib/gdnsd/> by default, but this path can be overriden in the
C<options> section of the gdnsd configuration.

The basic syntactic structure of your plugin's config hash follows the
same rules as the gdnsd config as a whole.  This is the C<vscf> syntax,
which allows the user to specify nested data in the form of hashes, arrays,
and simple values.  It's entirely up to the plugin author how the contents
of the hash should be interpreted, and to document the plugin's config hash
for users.

The second part of the configuration is inserting C<DYNA> and/or C<DYNC>
resource records into zonefiles.  C<DYNA> RRs use a plugin to dynamically
generate C<A> and/or C<AAAA> RRs, while C<DYNC> RRs use a plugin to dynamically
generate C<CNAME> RRs.

  www      300 DYNA foo!prod_web
  www.test 300 DYNA foo!test_web
  web      300 DYNC bar!test_web_cname

The initial parts (the left-hand domainname, TTL, and RR-type) follow the usual
zonefile norms, other than the fact that C<DYNA> is not a real resource record
type in the DNS protocol.  The rdata section (e.g. C<foo!prod_web>) contains
two parts separated by an C<!>: A plugin name, and a resource name.

The meaning of the resource name is entirely up to the plugin.  Typically it
will reference a configuration key from the plugin's configuration hash as a
mapping to a specific set of parameters for the plugin, but other uses of this
field are possible.

Plugins may implement DYNA, DYNC, or both.  The plugin signals which RRs it
supports by which runtime resolve callbacks it implements.
C<plugin_foo_resolve_dynaddr> implies DYNA support, and
C<plugin_foo_resolv_dyncname> implies DYNC support.

=head1 USER-LEVEL CONFIGURATION FOR MONITORING

DYNA/DYNC plugin code can optionally take advantage of monitoring services,
e.g. to not return "dead" addresses from a pool.  Monitoring is configured
as a set of C<service_types>, each representing a protocol, protocol-specific
parameters, and some generic parameters related to timing and anti-flap. e.g.:

    service_types = {
        prod_web = {
            plugin = http_status
            # plugin-specific parameters
            vhost = www.example.com
            url_path = /checkme
            ok_codes = [ 200, 201 ]
            # generic parameters
            up_thresh = 24
            down_thresh = 16
            ok_thresh = 8
            interval = 8
            timeout = 4
        }
    }

A service type is meant to be re-used to monitor the same service at
several different addresses.

One of the service type parameters is C<plugin>, naming a custom monitoring
plugin to load.  If this plugin was not listed directly in the C<plugins>
hash to give it global-level configuration, it will be loaded with no
configuration at all (C<_load_config(NULL)>).  C<http_status> is the default
plugin, which does simplistic HTTP/1.0 requests and checks only the HTTP
status code returned by the server.

=head1 PLUGIN SOURCE ORGANIZATION

There must be one primary plugin source file which implements the callback
hooks, and this file must include the following before any other code:

    #define GDNSD_PLUGIN_NAME foo
    #include <gdnsd-plugin.h>

If you wish to split your implementation over multiple files, you can access
the relevant API interfaces via the other C<gdnsd-*.h> headers directly.
However all of the actual callback hooks must be implemented in the primary
source file, and your other source files should B<not> include C<gdnsd-plugin.h>.

=head1 RUNTIME CALLBACK FLOW

To understand how plugins operate and how to write plugins, it is necessary to
understand the overall flow of gdnsd's execution, and where in that flow
various callbacks are made into the code of the loaded plugins.  If you haven't
yet read the main L<gdnsd> daemon documentation at this point, now would be a
good time, as it covers some basic info about how gdnsd acts as its own
initscript.  All callbacks have the name of the plugin in the function name,
and we will use the example name C<foo> for documentation purposes.  A brief
summary of all of the API interfaces and semantics follows in a later section,
but it would be good to read through this lengthy prose explanation at least
once.

=head2 CONFIGURATION

Anytime the gdnsd binary is executed (assuming there is no immediate error in
parsing the commandline arguments), it will load the gdnsd configuration file.
This includes when it is invoked for simple control of another running daemon
instance, such as the actions C<stop>, or C<restart>.  This is
because things like the default location of the pidfile can be overridden in
the config.

As soon as the configuration file as a whole has been validated and loaded,
gdnsd goes about setting various internal parameters from this
data.  When it encounters the C<plugins> hash, it will load and configure the
named plugins.  Immediately after loading each plugin, it will execute the
C<plugin_foo_load_config()> callback, providing the plugin code with its vscf
configuration hash.  At this time the plugin should walk (and validate) the
provided configuration data and set up its own internal parameters based on
this data.  In the case of many simple daemon actions (e.g. C<stop>),
there will be no further plugin callbacks after this point, and execution will
cease shortly.  Because of this, any expensive configuration steps should be
avoided in the load_config callback.  Your goal in load_config is to validate
your configuration data and store it somewhere, nothing more.

You may also return a C<monio_list_t*> from load_config (or NULL if not
applicable).  This defines the resources your plugin wants the core daemon
to monitor via its internal HTTP state checker, so that you can implement
simple failover policies easily.

Next, C<service_types> are processed from the config.  These may autoload
additional plugins that were not specified in the C<plugins> hash.  They
will also receive a C<plugin_foo_load_config(NULL)> call if autoloaded.

For each service type that uses a given plugin, the plugin will receive a
C<plugin_foo_add_svctype()> callback.  Use this to set up local data
structures for each service type you've been assigned.

Next, all of the C<monio_list_t*>'s that were returned by all
C<plugin_foo_load_config()> calls will be processed, which results in
per-address callbacks to monitoring plugins' C<plugin_foo_add_monitor()>.
This is when a monitoring plugin sets up per-address data structures.

Assuming the daemon continues beyond this point (C<checkconf>, C<start>,
C<restart> actions), the next callback will be C<plugin_foo_full_config()>.
If you have expensive post-load_config operations
to perform (such as loading large databases into memory), this is the time to
do them.  If you believe anything in your configuration could lead to a fatal
startup error in later callbacks, it would be best to validate that condition
now.  The sole argument provided to this callback is num_threads, which is the
total count of I/O threads that will exist at runtime, in case you need it in
order to allocate per-thread data.  They are numbered from zero to
num_threads - 1.  The thread number of the calling thread will be passed to
to other relevant callbacks later, when they are executed in I/O thread
context.

After full_config, the daemon loads and parses all zonefiles, constructing the
internal runtime DNS database.  During the zonefile loading phase, when it
encounters C<DYNA> RRs in zonefiles, they will trigger the plugin callback
C<plugin_foo_map_resource_dyna> once for every C<DYNA> RR.  The same occurs
with all C<DYNC> RRs and C<plugin_foo_map_resource_dync>.  In the C<DYNA>
case, you get the resource name and are expected to return an integer resource
number.  In the C<DYNC> case, you get both the resource name and an origin
argument indicating the current C<$ORIGIN> in effect for the RR, and again
are expected to return an integer resource number.

The meaning and mapping of these resource numbers is entirely up to the plugin.
Any time the given RR is resolved at runtime, the resource number you returned
here will be passed back to your code for dynamic resolution.

If your DYNC plugin supports variable origins (e.g. the same resource name can
be re-used in multiple zonefiles, and prepends some standard domainname fragment
to origin in effect for the given RR), it is important that you validate that
you can construct a legal domainname (length limits) from the given origin,
resource name, and your own config at this time.  This validation is the B<only>
reason the C<origin> parameter is provided for C<plugin_foo_map_resource_dync>.

Plugins should B<not> return different resource numbers for the same resname
argument, even in the DYNC case where C<origin> varies.  You will break things
if you do so.

In the case of the action C<checkconf>, execution stops here.  Only the
C<start> and C<restart> actions continue on to become full-fledged daemon
instances.

=head2 RUNTIME

At this point in time, more daemon setup occurs (including the act of
daemonization itself, which includes closing all open file descriptors).  The
next callback you will receive is C<plugin_foo_pre_privdrop>.  This is an
optional callback.  This is your plugin's last chance to take any actions which
may require special operating system privileges (such as opening low-numbered
listening sockets, or opening most files in general).  Immediately after the
pre_privdrop callback, the daemon will C<chroot()> itself into an empty
directory and drop all privileges.

After dropping privileges, gdnsd will initialize (but not yet enter) the libev
event loop which controls the primary thread of execution at runtime.  This
primary thread of execution handles all functionality other than the actual
handling of DNS requests.  This includes such things as reacting to process
signals, reporting stats data to syslog and to users via HTTP, and doing
all monitoring-plugin actions to monitor address resources.  Two monitoring
plugin callbacks happen at this stage:

The first is C<plugin_foo_init_monitors()>.  You will be passed the event
loop, and you are expected to set up events that will do a single monitoring
check on all monitored resources and then clear themselves and not repeat.
When all plugins have done their init_monitors(), the loop will be run,
and it is expected to terminate after a few seconds when all monitoring
states have been initialized with real-world data.

The next is C<plugin_foo_start_monitors()>.  Again you are passed the
same libev loop, and you add all of your monitored resource callbacks,
but this time it's permanent: they're expected to repeat their monitoring
checks endlessly the next time the loop is invoked.

When your libev monitoring callbacks have determined a success or failure
for a monitored resource, they're expected to call the helper function
C<gdnsd_monio_state_updater()> from F<gdnsd-monio.h> to send the state
info upstream for anti-flap calculations and re-destribution to plugins
which are monitoring the given resource.

If your plugin (of any type) has asynchronous
maintenance/management tasks that can be implemented as libev watchers
(sockets, timeouts, etc), you may register libev events into the main loop at
this time, via the optional callback C<plugin_foo_pre_run>.  The callback will
be provided with a pointer to the libev loop.  You should not invoke the loop,
or alter any loop-global settings.  The loop will already have several watchers
defined in it when your callback is executed which you should not touch.

After pre_run, gdnsd will spawn the runtime DNS I/O threads.  For each such
thread, the callback C<plugin_foo_iothread_init> will be called from
within each I/O thread with the global thread number as the only argument (0
through num_threads-1, where num_threads was provided to you back at full_config).
This would be the ideal time to malloc() writable per-thread data structures
from within the threads themselves, so that a thread-aware malloc can avoid
false sharing.

At this point, gdnsd is ready to begin serving DNS queries.  After all I/O
threads have finished initialization (and thus moved on to already serving
requests), the primary thread will enter the libev loop mentioned above and
remain under its control until daemon exit time.  During this time the only
direct callbacks your plugin will receive are C<plugin_foo_resolve_dynaddr>
and/or C<plugin_foo_resolve_dyncname>.  They will only be called from I/O
thread context.  If you registered any libev watchers during pre_run, you
will also receive relevant callbacks there in the main thread's execution
context.

As a general style rule, the runtime resolver callbacks are not allowed to
block or fail.  They are expected to respond immediately with valid response
data.  It is your job as the plugin author to ensure this is the case.  That
means pre-allocating memory, pre-loading data, and/or pre-calculating anything
expensive during earlier callbacks.  Worst case, you can return meaningless
data, e.g. C<0.0.0.0> for C<DYNA> or some hostname like C<plugin.is.broken.>
for C<DYNC>, but ideally all possible error conditions have been checked
out beforehand.

C<resolve_dynaddr> is supplied with a resource number, a thread number, a result
structure your code can use to supply address information to the client, and
a C<client_info_t> structure giving network information about the querying client.

The C<client_info_t> structure contains the querying DNS cache's address as well
as optional edns-client-subnet address+mask information.  If the mask is zero,
there was no (useful) edns-client-subnet information, and the plugin must fall
back to using the cache's address.  When edns-client-subnet information is
present, the edns-client-subnet output "scope" mask must be set in the result
structure (to zero if the information went unused, or to a specific scope as
defined in the edns-client-subnet draft (could be shorter or longer than the
client's specified mask)).

There is no distinction between A and AAAA
requests (for that matter, your plugin could be invoked to provide
Additional-section addresses for other requested types like MX or SRV).  You
must answer with all applicable IPv4 and IPv6 addresses on every call.
Generally speaking, gdnsd treats A and AAAA much like a single RR-set.  Both
are always included in the additional section when appropriate.  In response to
a direct query for A or AAAA, the daemon returns the queried address RR type in
the answer section and the other in the additional section.

C<resolve_dyncname> is similar, but also receives an origin argument in
C<dname> format, and uses a different results structure.  The origin argument
is always fully qualified, and can be used to construct a complete domainname from
a user configuration which specifies un-terminated short names.  Again, a pre-allocated
results structure is supplied for your code to fill out.

In both resolve callbacks' result structures, TTLs are pre-set from the effective
TTL of the triggering record in the zonefile, but can be modified by the plugin
(for example, to shorten the TTL during failure or near-failure events for a plugin
that uses monitoring).

C<resolve_dynaddr> has a boolean return value.  If your plugin makes use of
some sort of monitoring, and you detected what your plugin would call "total failure",
(or at least, failure to some threshold limit that you consider very bad),
you should return C<false>.  If there's no monitoring involved, or the monitored
status was reasonably ok, return C<true>.  The idea here is a higher-level
nested plugin will use this result to consider your entire resource "dead" for
possibly failing over to an alternate resource that it knows about.  You should
still return a valid address set (probably the whole set would be the best bet
in this scenario, for example).

When a signal is sent to stop the daemon, the primary thread's libev loop will
return and no further watcher callbacks (set up via pre_run() or start_monitors())
will be invoked.  The main daemon will syslog() some final stats output and invoke
C<exit()> to terminate the process.  This in turn unwinds the stack of C<atexit()>
handlers.  First will be a handler which cancels and joins all of the outstanding
I/O threads, then comes another which invokes each plugin's C<plugin_foo_exit()>
from the main thread's context.  You can log any stats output you wish here,
and/or destruct any resources you wish (no worry about races from io thread access,
they're all dead now).

=head1 THREADING

gdnsd uses POSIX threads.  Only the runtime resolve callbacks (
C<plugin_foo_resolve_dynaddr> and C<plugin_foo_resolve_dyncname>) need to
concern themselves with thread safety.  They can and will be called from
multiple POSIX threads simultaneously for runtime requests.

The simplest (but least-performant) way to ensure thread-safety would be to
wrap the contents of these functions in a pthread mutex.  However, for
most imaginable cases, it should be trivial to structure your data and code
such that these functions can be both lock-free and thread-safe.

=head1 CORE API DETAILS

These are the functions exported by the core gdnsd code, which are
available for your plugin to call at runtime.  They're implemented
in a library named C<libgdnsd>, which the gdnsd daemon has already
loaded before loading your plugin.  You don't need to (and shouldn't)
explicitly link against libgdnsd.  The interfaces are defined in a set
of header files grouped by functionality.  Note that in your
primary plugin source file which includes F<gdnsd-plugin.h>, all of
these header files have already been included for you indirectly.

For now, the documentation of these interfaces exists solely in
the header files themselves.  I'm still trying to sort out how to
document them correctly, probably doxygen.

=over 4

=item gdnsd-compiler.h

=item gdnsd-plugapi.h

=item gdnsd-vscf.h

=item gdnsd-net.h

=item gdnsd-misc.h

=item gdnsd-log.h

=item gdnsd-monio.h

=item gdnsd-ev.h

=item gdnsd-dname.h

=back

=head1 GENERAL PLUGIN CODING CONVENTIONS, ETC

All syslog/stderr -type output should be handled via the thread-safe C<log_*()>
and C<logf_*()> calls provided by gdnsd.  Do not attempt to use stderr (or
stdout/stdin) or syslog directly.  To throw a fatal error and abort daemon
execution, use C<log_fatal()>, which does not return.

Build your plugin with C<-DNDEBUG> unless you're actually debugging development
code, and make liberal use of C<assert()> and C<log_debug()> where applicable.

You do not declare function prototypes for the callback functions
(plugin_foo_*).  The prototypes are declared for you when you include the
F<gdnsd-plugin.h> header.  You need merely define the functions themselves.

There is an internal API version number documented at the top of this document
and set in C<gdnsd-plugapi.h>.  This number is only incremented when incompatible
changes are made to the plugin API interface or semantics which require
recompiling plugins and/or updating their code.  When gdnsd is compiled this
version number is hardcoded into the daemon binary.  When plugins are compiled
the API version they were built against is also hardcoded into the plugin object
automatically.  When gdnsd loads a plugin object, it checks for an exact match
of plugin API version.  If the number does not match, a fatal error will be
thrown telling the user the plugin needs to be rebuilt against the gdnsd version
in use.

The current API version number is available to your code as the macro
C<GDNSD_PLUGIN_API_VERSION>.  If necessary, you can test this value via C<#if>
macro logic to use alternate code for different API versions (or simply
to error out if the API version is too old for your plugin code).

=head1 API CHANGELOG

Prior to API version 3, there wasn't any good API documentation and no known
3rd-party plugins.

=head2 Version 4

The API function gdnsd_monio_add() was removed completely.

The prototype for plugin_foo_load_config() changed: the return value
(previously void) is now C<monio_list_t*>.  If you were previously using
gdnsd_monio_add() during plugin_foo_load_config(), you now return that data via
the return value instead.  If you were not using gdnsd_monio_add(), you can
simply update the return value type and return NULL from this callback now.

Also, while not technically an API change, the configuration file format as a
whole underwent some changes.  Hash keys and values are now separated by
C<=E<gt>> or C<=> (rather than C<:> or C<=>), and C<:> is now allowed in
literal, unquoted keys and values.

=head2 Verion 5

C<plugin_foo_map_resource> was replaced with C<plugin_foo_map_resource_dyna>.

Two new callbacks added for C<DYNC> support: C<plugin_foo_map_resource_dync> and
C<plugin_foo_resolve_dyncname>.

All plugin callback hooks are now optional.  Failure to implement map_resource
callbacks maps all resources to the number zero, failure to implement load_config
just means any plugin config hash information is ignored, etc.  Obviously, a plugin
that defines no callbacks would be useless.  Similarly, if you don't implement at
least one of C<plugin_foo_resolve_dynaddr> or C<plugin_foo_resolve_dyncname> your
plugin will be fairly useless as well.

=head2 Version 9

Note: Versions 6-8 existed in the long-running 1.5.x dev series, but never a release build,
so the V9 info here summarizes all changes from V5 -> V9.

C<plugin_foo_resolve_dyna> and C<plugin_foo_resolve_dyncname> had their C<const anysin_t* client>
arguments replaced with C<const client_info_t* cinfo>.  If you don't wish to deal
immediately with the new complexities presented by the draft edns-client-subnet information
in this new structure, you can preserve existing behavior by (a) updating your functions'
arguments to the new prototype, and (b) adding the following near the top: 
C<const anysin_t* client = &cinfo-E<gt>dns_client;>.

Additionally, *if* your plugin makes dynamic decisions based on C<cinfo-E<gt>dns_client>,
it *needs* to set C<result-E<gt>edns_scope_mask = cinfo-E<gt>edns_client_mask;> for
correct behavior.  Plugins whose responses are static with regard to C<cinfo> should not
do so, as the result scope mask defaults to the appropriate value of C<0>.

Previously an "extern bool dmn_debug" was available to query daemon debug status, this has
been replaced with a function call C<bool dmn_get_debug(void);>.  This means any plugin with
C<log_debug()> statements loses binary compatibility and needs to be rebuilt, but doesn't
require a source change.  Other new dmn accessors were also added for previously unavailable
information regarding privdrop/chroot/daemonization status as well.

Added four new plugin callbacks to support pluggable monitoring:
    void plugin_foo_add_svctype(const char* name, const vscf_data_t* svc_cfg, const unsigned interval, const unsigned timeout)
    void plugin_foo_add_monitor(const char* svc_name, monio_smgr_t* smgr)
    void plugin_foo_init_monitors(struct ev_loop* mon_loop)
    void plugin_foo_start_monitors(struct ev_loop* mon_loop)

The internal structure of the data type C<anysin_t> changed.  The old typedef was:

    typedef union {
        struct sockaddr_in6 sin6;
        struct sockaddr_in  sin;
        struct sockaddr     sa;
    } anysin_t;

... and the new one is:

    typedef struct {
        union {
            struct sockaddr_in6 sin6;
            struct sockaddr_in  sin;
            struct sockaddr     sa;
        };
        socklen_t len;
    } anysin_t;

Direct access to the union members via casting anysin_t to one of the sockaddr
structs should still technically work, although it would be more proper to use
the correct member.  If you are creating new anysin_t's in your plugin code,
you need to set the C<len> member correctly.  Generally, this would be the len
returned by the library call that created the sockaddr struct, e.g. ai_addrlen
in the case of C<getaddrinfo()>, and in any case should correspond to the C<sizeof()>
one of the unioned sockaddr structs.

If passing a blank anysin_t to be filled out by system library code (e.g.
as an argument to C<accept()>), the appropriate socklen value is defined
as C<ANYSIN_MAXLEN>, which is the length of the largest of the unioned
sockaddr structs.  So set anysin_t.len to that, and pass &anysin_t.len as
the C<socklen_t*> argument the library call will use to fill in the
correct value.

Also added new API helper function C<gdnsd_anysin_getaddrinfo()> which wraps
the common process of converting a numeric string address + optional numeric
string port into an anysin_t using C<getaddrinfo()>, and sets the len field
correctly.

C<plugin_foo_resolve_dynaddr()> now needs a return value of type C<bool>,
was previously C<void>.  Return value should indicate whether other code
can consider this resource effectively-dead for failover purposes.  You
should still return some valid result-set (common practice would be to
return all if everything's down, as if nothing in the resource were down).

<<<<<<< HEAD
=item Version 10

Version 10 is in a developer branch and unpublished other than through
the git tree itself.  It is subject to continuing changes until a 1.7.x
release tarball is made.

satom/monio stuff:

The header file gdnsd-satom.h is no longer published, and plugin code which
directly includes it or uses things only defined there (e.g. satom_t and
various satom_*() accessors) needs to stop doing so.  It was probably
never a good idea to expose this or use it in the first place.  The
replacement is intentionally undocumented for the plugin API.

gdnsd_monio_min_state() renamed gdnsd_monio_get_min_state(), and is
now the B<only> documented official interface for resolve plugins
to fetch monitored states.

gdnsd_monio_state_updater() is now the B<required> interface for
monitoring plugins to send updates to the core, whereas it was
merely recommended in the past.

A few other minor changes require just a recompile, even if none of
the above applies.

=back

=======
>>>>>>> 7b527fae
=head1 SEE ALSO

The source for the included addr/cname-resolution plugins C<null>, C<reflect>,
C<static>, C<simplefo>, C<multifo>, C<weighted>, C<metafo>, and C<geoip>.
The source for the included monitoring plugins C<http_status> and C<tcp_connect>

L<gdnsd(8)>, L<gdnsd.config(5)>, L<gdnsd.zonefile(5)>

The gdnsd manual.

=head1 COPYRIGHT AND LICENSE

Copyright (c) 2012 Brandon L Black <blblack@gmail.com>

This file is part of gdnsd.

gdnsd is free software: you can redistribute it and/or modify
it under the terms of the GNU General Public License as published by
the Free Software Foundation, either version 3 of the License, or
(at your option) any later version.

gdnsd is distributed in the hope that it will be useful,
but WITHOUT ANY WARRANTY; without even the implied warranty of
MERCHANTABILITY or FITNESS FOR A PARTICULAR PURPOSE.  See the
GNU General Public License for more details.

You should have received a copy of the GNU General Public License
along with gdnsd.  If not, see <http://www.gnu.org/licenses/>.

=cut<|MERGE_RESOLUTION|>--- conflicted
+++ resolved
@@ -577,8 +577,7 @@
 should still return some valid result-set (common practice would be to
 return all if everything's down, as if nothing in the resource were down).
 
-<<<<<<< HEAD
-=item Version 10
+=head2 Version 10
 
 Version 10 is in a developer branch and unpublished other than through
 the git tree itself.  It is subject to continuing changes until a 1.7.x
@@ -603,10 +602,6 @@
 A few other minor changes require just a recompile, even if none of
 the above applies.
 
-=back
-
-=======
->>>>>>> 7b527fae
 =head1 SEE ALSO
 
 The source for the included addr/cname-resolution plugins C<null>, C<reflect>,
