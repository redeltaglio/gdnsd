--- conflicted
+++ resolved
@@ -4,17 +4,11 @@
 
 # Subdirectories to recurse into
 SUBDIRS = gdnsd plugins docs t
-<<<<<<< HEAD
+
 MISC_DOCS = README INSTALL AUTHORS COPYING ChangeLog
-EXTRA_DIST = docs.am
+EXTRA_DIST = docs.am pkg
 BUILT_SOURCES = cfg-dirs.h
 CLEANFILES = cfg-dirs.h
-=======
-
-MISC_DOCS = README INSTALL AUTHORS COPYING ChangeLog
-
-EXTRA_DIST = docs.am pkg
->>>>>>> 153aa20b
 
 # Some junk autotools doesn't seem to clean on its own
 DISTCLEANFILES = config.h.in~ configure.ac~
