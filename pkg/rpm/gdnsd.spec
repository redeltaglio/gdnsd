Summary: Authoritative DNS Server
Name: gdnsd
<<<<<<< HEAD
Version: 1.7.0
=======
Version: 1.6.8
>>>>>>> 6a6e0ce7
Release: 1%{?dist}
License: GPLv3+
Group: System Environment/Daemons
URL: https://github.com/blblack/gdnsd
Source0: https://github.com/downloads/blblack/gdnsd/gdnsd-%{version}.tar.xz
Requires(pre): /usr/sbin/useradd
Requires(post): /sbin/chkconfig
Requires(preun): /sbin/service, /sbin/chkconfig
Requires(postun): /sbin/service
BuildRequires: libcap-devel
BuildRequires: perl(Test::More)
BuildRequires: perl(Net::DNS)
BuildRequires: perl(LWP)
BuildRequires: perl(Socket6)
BuildRequires: perl(IO::Socket::INET6)
BuildRoot: %{_tmppath}/%{name}-%{version}-%{release}-root-%(%{__id_u} -n)

%description
gdnsd is an Authoritative-only DNS server. The initial g stands for
Geographic, as gdnsd offers a plugin system for geographic (or
other sorts of) balancing, redirection, and service-state-conscious
failover. If you don't care about that feature, it's still quite
good at being a very fast, lean, and resilient authoritative-only
server for static DNS data.

%package devel
Summary: Header files and libraries needed for gdnsd plugin development
Group: Development/Libraries
Requires: %{name} = %{version}-%{release}

%description devel
Header files and libraries needed for gdnsd plugin development.

%prep
%setup -q

%build
%configure
make %{?_smp_mflags}

%check
make check

%install
rm -rf %{buildroot}
make install DESTDIR=%{buildroot}
make install-gdnsd-rootdir DESTDIR=%{buildroot}
install -D -p -m 0755 pkg/rpm/gdnsd.init %{buildroot}%{_initddir}/gdnsd

%clean
rm -rf %{buildroot}

%pre
if [ $1 -eq 1 ]; then
    /usr/sbin/useradd -c "gdnsd user" -s /sbin/nologin -r -d %{_var}/gdnsd gdnsd &>/dev/null || :
fi

%post
if [ $1 -eq 1 ]; then
    /sbin/chkconfig --add gdnsd
fi

%preun
if [ $1 -eq 0 ]; then
    /sbin/service gdnsd stop &>/dev/null || :
    /sbin/chkconfig --del gdnsd
fi

%postun
if [ $1 -ge 1 ]; then
    /sbin/service gdnsd condrestart &>/dev/null || :
fi

%files
%defattr(-,root,root,-)
%{_initddir}/gdnsd
%dir %{_libdir}/gdnsd/
%{_libdir}/gdnsd/*.so
%exclude %{_libdir}/gdnsd/*.la
%{_bindir}/gdnsd_geoip_test
%{_sbindir}/gdnsd
%doc %{_mandir}/man1/*
%doc %{_mandir}/man5/*
%doc %{_mandir}/man8/*
%doc %{_defaultdocdir}/gdnsd/*
/srv/gdnsd

%files devel
%defattr(-,root,root,-)
%{_includedir}/gdnsd-*.h
%doc %{_mandir}/man3/*

%changelog
<<<<<<< HEAD
* Sun May  6 2012 Brandon Black <blblack@gmail.com> 1.7.0-1
- Updated for dev branch fs layouts, no release yet.
=======
* Thu Aug 16 2012 Brandon Black <blblack@gmail.com> 1.6.8-1
- Update to 1.6.8
>>>>>>> 6a6e0ce7

* Fri May  4 2012 Brandon Black <blblack@gmail.com> 1.6.7-1
- Forked from Matthias' work on Fedora RPMs.  My primary
  target here is Amazon Linux RPMs, but it will probably
  work for other Redhat-ish distros
- Updated to 1.6.7

* Tue Mar  6 2012 Matthias Saou <matthias@saou.eu> 1.6.3-1
- Update to 1.6.3.

* Thu May 19 2011 Matthias Saou <matthias@saou.eu> 1.5.2-1
- Update to 1.5.2.
- Add new libpcap-devel BR for the late_bind_secs feature.

* Thu Apr 14 2011 Matthias Saou <matthias@saou.eu> 1.4.4-1
- Update to 1.4.4.

* Sun Jan 30 2011 Matthias Saou <matthias@saou.eu> 1.4.1-1
- Update to 1.4.1.

* Mon Jan 10 2011 Matthias Saou <matthias@saou.eu> 1.3.6-1
- Initial RPM release.
<|MERGE_RESOLUTION|>--- conflicted
+++ resolved
@@ -1,10 +1,6 @@
 Summary: Authoritative DNS Server
 Name: gdnsd
-<<<<<<< HEAD
 Version: 1.7.0
-=======
-Version: 1.6.8
->>>>>>> 6a6e0ce7
 Release: 1%{?dist}
 License: GPLv3+
 Group: System Environment/Daemons
@@ -98,13 +94,11 @@
 %doc %{_mandir}/man3/*
 
 %changelog
-<<<<<<< HEAD
 * Sun May  6 2012 Brandon Black <blblack@gmail.com> 1.7.0-1
 - Updated for dev branch fs layouts, no release yet.
-=======
+
 * Thu Aug 16 2012 Brandon Black <blblack@gmail.com> 1.6.8-1
 - Update to 1.6.8
->>>>>>> 6a6e0ce7
 
 * Fri May  4 2012 Brandon Black <blblack@gmail.com> 1.6.7-1
 - Forked from Matthias' work on Fedora RPMs.  My primary
